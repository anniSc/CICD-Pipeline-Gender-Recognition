--- conflicted
+++ resolved
@@ -10,11 +10,7 @@
 
     steps:
       - uses: actions/checkout@v3
-      
-<<<<<<< HEAD
-=======
- 
->>>>>>> 8eb7ad0c
+
       - name: Cache pip dependencies
         uses: actions/cache@v2
         with:
